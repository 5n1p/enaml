#------------------------------------------------------------------------------
#  Copyright (c) 2011, Enthought, Inc.
#  All rights reserved.
#------------------------------------------------------------------------------
""" UI for sine_plot_example.py

Run sine_plot_example.py to view this demo.

"""
from numpy import pi

from range import FloatRange, get_sliders


enamldef Main(MainWindow):
    attr model
    title = 'Sine Plot'
    Container:
        constraints = [
<<<<<<< HEAD
            hbox(plot, vbox(form, _space_)),
            align('left', *get_sliders(self)),
            align('right', *get_sliders(self)),
=======
            hbox(plot, vbox(form, spacer)),
            align('left', phase_range.slider, amp_range.slider, w_range.slider),
            align('right', phase_range.slider, amp_range.slider, w_range.slider),
>>>>>>> ec8e7556
            plot.width >= 500,
            plot.height >= 500,
        ]
        SimplePlot:
            id: plot
            data << dict(x=model.x, y_sin=model.y_sin, y_cos=model.y_cos)
            commands = [
                plot.plot(('x', 'y_sin'), type='line', name='sin', color='black'),
                plot.plot(('x', 'y_cos'), type='line', name='cos', color='red'),
                plot.yrange(low_setting= -4.0, high_setting=4.0),
            ]
            xtitle = 'X'
            ytitle = 'sin and cos'
            padding_right = 10
            padding_top = 10
        Form:
            id: form
            Label:
                text = "Phase:"
            FloatRange:
                minimum = 0.0
                maximum = 2*pi
                value := model.phase
            Label:
                text = "Amplitude:"
            FloatRange:
                minimum = 0.0
                maximum = 3.0
                value := model.amplitude
            Label:
                text = "Frequency:"
            FloatRange:
                minimum = 0.0
                maximum = 2*pi
                value := model.w
<|MERGE_RESOLUTION|>--- conflicted
+++ resolved
@@ -17,15 +17,9 @@
     title = 'Sine Plot'
     Container:
         constraints = [
-<<<<<<< HEAD
-            hbox(plot, vbox(form, _space_)),
+            hbox(plot, vbox(form, spacer)),
             align('left', *get_sliders(self)),
             align('right', *get_sliders(self)),
-=======
-            hbox(plot, vbox(form, spacer)),
-            align('left', phase_range.slider, amp_range.slider, w_range.slider),
-            align('right', phase_range.slider, amp_range.slider, w_range.slider),
->>>>>>> ec8e7556
             plot.width >= 500,
             plot.height >= 500,
         ]
