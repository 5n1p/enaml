--- conflicted
+++ resolved
@@ -38,7 +38,6 @@
         """ Returns the dict of creation attributes for the control.
 
         """
-<<<<<<< HEAD
         for column in self.documents:
             for doc in column:
                 doc.col = self.documents.index(column)
@@ -47,26 +46,16 @@
                 doc.on_trait_change(self.text_changed, 'text')
                 doc.on_trait_change(self.mode_changed, 'mode')
 
-        super_attrs = super(TextEditor, self).creation_attributes()
-        super_attrs['documents'] = [[doc.as_dict() for doc in col]
+        snap = super(TextEditor, self).snapshot()
+        snap['documents'] = [[doc.as_dict() for doc in col]
                                         for col in self.documents]
-        super_attrs['theme'] = self.theme
-        super_attrs['auto_pair'] = self.auto_pair
-        super_attrs['font_size'] = self.font_size
-        super_attrs['margin_line'] = self.margin_line
-        super_attrs['tabs'] = self.tabs
-        return super_attrs
-=======
-        snap = super(TextEditor, self).snapshot()
-        snap['text'] = self.text
-        snap['mode'] = self.mode
         snap['theme'] = self.theme
         snap['auto_pair'] = self.auto_pair
         snap['font_size'] = self.font_size
         snap['margin_line'] = self.margin_line
-        snap['margin_line_column'] = self.margin_line_column
+        snap['tabs'] = self.tabs
+
         return snap
->>>>>>> f0f167f7
 
     def bind(self):
         """ A method called after initialization which allows the widget
@@ -74,13 +63,13 @@
 
         """
         super(TextEditor, self).bind()
-        self.publish_attributes('columns', 'theme', 'auto_pair', 'font_size',
-            'margin_line', 'documents[]', 'tabs')
+        self.publish_attributes('theme', 'auto_pair', 'font_size', 'tabs',
+            'margin_line', 'documents[]')
 
     #--------------------------------------------------------------------------
-    # Message Handlers
+    # Action Handlers
     #--------------------------------------------------------------------------
-    def on_message_event_text_changed(self, payload):
+    def on_action_text_changed(self, content):
         """ Update the text of a document.
 
 
@@ -88,28 +77,28 @@
         # XXX This should probably be done with loopback guards, but I could
         # not get it working. We need a better solution than unhooking and
         # reattaching the trait change listener.
-        col_index = payload['col_index']
-        tab_index = payload['tab_index']
-        text = payload['text']
+        col_index = content['col_index']
+        tab_index = content['tab_index']
+        text = content['text']
         doc = self.documents[col_index][tab_index]
         doc.on_trait_change(self.text_changed, 'text', remove=True)
         doc.text = text
         doc.on_trait_change(self.text_changed, 'text')
 
-    def on_message_event_tab_added(self, payload):
+    def on_action_tab_added(self, content):
         """ Update the documents list to reflect the added tab
 
         """
-        col_index = payload['col_index']
-        tab_index = payload['tab_index']
+        col_index = content['col_index']
+        tab_index = content['tab_index']
         self.documents[col_index].insert(tab_index, Document())
 
-    def on_message_event_tab_removed(self, payload):
+    def on_action_tab_removed(self, content):
         """ Update the documents list to reflect the removed tab
 
         """
-        col_index = payload['col_index']
-        tab_index = payload['tab_index']
+        col_index = content['col_index']
+        tab_index = content['tab_index']
         del self.documents[col_index][tab_index]
 
     #--------------------------------------------------------------------------
@@ -119,34 +108,34 @@
         """ Fired when the title trait changes on a document
 
         """
-        payload = {
+        content = {
             'action': 'set-title',
             'col_index': _object.col,
             'tab_index': _object.tab,
             'title': new
         }
-        self.send_message(payload)
+        self.send_action(content)
 
     def text_changed(self, _object, name, new):
         """ Fired when the text trait changes on a document
 
         """
-        payload = {
+        content = {
             'action': 'set-text',
             'col_index': _object.col,
             'tab_index': _object.tab,
             'text': new
         }
-        self.send_message(payload)
+        self.send_action(content)
 
     def mode_changed(self, _object, name, new):
         """ Fired when the mode trait changes on a document
 
         """
-        payload = {
+        content = {
             'action': 'set-mode',
             'col_index': _object.col,
             'tab_index': _object.tab,
             'mode': new
         }
-        self.send_message(payload)+        self.send_action(content)