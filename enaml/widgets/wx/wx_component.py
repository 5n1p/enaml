#------------------------------------------------------------------------------
#  Copyright (c) 2011, Enthought, Inc.
#  All rights reserved.
#------------------------------------------------------------------------------
import wx

from .wx_base_component import WXBaseComponent
from ..component import AbstractTkComponent

class WXComponent(WXBaseComponent, AbstractTkComponent):
    """ A wxPython implementation of Component.

    A WXComponent is not meant to be used directly. It provides some
    common functionality that is useful to all widgets and should
    serve as the base class for all other classes.

    .. note:: This is not a HasTraits class.

    """
    #: The WX widget created by the component
    widget = None

    #--------------------------------------------------------------------------
    # Setup Methods
    #--------------------------------------------------------------------------
    def create(self):
        style = wx.NO_BORDER
        self.widget = wx.Window(self.parent_widget(), style=style)

    def bind(self):
        super(WXComponent, self).bind()

    #--------------------------------------------------------------------------
    # Implementation
    #--------------------------------------------------------------------------
    @property
    def toolkit_widget(self):
        """ A property that returns the toolkit specific widget for this
        component.

        """
        return self.widget

    def size(self):
        """ Return the size of the internal toolkit widget as a
        (width, height) tuple of integers.

        """
        widget = self.widget
        return widget.GetSizeTuple()

    def size_hint(self):
        """ Returns a (width, height) tuple of integers which represent
        the suggested size of the widget for its current state. This
        value is used by the layout manager to determine how much
        space to allocate the widget.

        """
        widget = self.widget
        size_hint = widget.GetBestSize()
        return (size_hint.width, size_hint.height)

    def resize(self, width, height):
        """ Resizes the internal toolkit widget according the given
        width and height integers.

        """
        widget = self.widget
        new_size = wx.Size(width, height)
        widget.SetSize(new_size)

    def set_min_size(self, min_width, min_height):
        """ Set the hard minimum width and height of the widget. A widget
        will not be able to be resized smaller than this value.

        """
        widget = self.widget
        widget.SetSizeHints(min_width, min_height)

    def pos(self):
        """ Returns the position of the internal toolkit widget as an
        (x, y) tuple of integers. The coordinates should be relative to
        the origin of the widget's parent.

        """
        widget = self.widget
        return widget.GetPositionTuple()

    def move(self, x, y):
        """ Moves the internal toolkit widget according to the given
        x and y integers which are relative to the origin of the
        widget's parent.

        """
        widget = self.widget
        widget.MoveXY(x, y)

    def geometry(self):
        """ Returns an (x, y, width, height) tuple of geometry info
        for the internal toolkit widget. The semantic meaning of the
        values are the same as for the 'size' and 'pos' methods.

        """
        widget = self.widget
        rectangle = widget.GetRect()
        return rectangle.asTuple()

    def set_geometry(self, x, y, width, height):
        """ Sets the geometry of the internal widget to the given
        x, y, width, and height values. The semantic meaning of the
        values is the same as for the 'resize' and 'move' methods.

        """
        widget = self.widget
        widget.SetDimensions(x, y, width, height)

    def on_resize(self, event):
<<<<<<< HEAD
        """ Triggers a relayout of the shell object since the component
        has been resized.

        """
        shell = self.shell_obj
        shell.do_layout()
=======
        # should handle the widget resizing by telling something
        # that things need to be relayed out
        event.Skip()
    
    def shell_bg_color_changed(self, color):
        """ The change handler for the 'bg_color' attribute on the parent.
        Sets the background color of the internal widget to the given color.
        """
        pass
    
    def shell_fg_color_changed(self, color):
        """ The change handler for the 'fg_color' attribute on the parent.
        Sets the foreground color of the internal widget to the given color.
        For some widgets this may do nothing.
        """
        pass

    def shell_font_changed(self, font):
        """ The change handler for the 'font' attribute on the parent.
        Sets the font of the internal widget to the given font.
        For some widgets this may do nothing.
        """
        pass   
>>>>>>> 93d1c532

    def parent_widget(self):
        """ Returns the logical wx.Window parent for this component.

        Since some parents may wrap non-Window objects (like sizers),
        this method will walk up the tree of parent components until a
        wx.Window is found or None if no wx.Window is found.

        Returns
        -------
        result : wx.Window or None

        """
        # FIXME: is this still necessary?
        shell_parent = self.shell_obj.parent
        while shell_parent:
            widget = shell_parent.toolkit_widget
            if isinstance(widget, wx.Window):
                return widget
            shell_parent = shell_parent.parent

    def child_widgets(self):
        """ Iterates over the parent's children and yields the
        toolkit widgets for those children.

        """
        shell = self.shell_obj
        for child in shell.children:
            yield child.toolkit_widget<|MERGE_RESOLUTION|>--- conflicted
+++ resolved
@@ -115,17 +115,8 @@
         widget.SetDimensions(x, y, width, height)
 
     def on_resize(self, event):
-<<<<<<< HEAD
         """ Triggers a relayout of the shell object since the component
         has been resized.
-
-        """
-        shell = self.shell_obj
-        shell.do_layout()
-=======
-        # should handle the widget resizing by telling something
-        # that things need to be relayed out
-        event.Skip()
     
     def shell_bg_color_changed(self, color):
         """ The change handler for the 'bg_color' attribute on the parent.
@@ -145,8 +136,9 @@
         Sets the font of the internal widget to the given font.
         For some widgets this may do nothing.
         """
+        shell = self.shell_obj
+        shell.do_layout()
         pass   
->>>>>>> 93d1c532
 
     def parent_widget(self):
         """ Returns the logical wx.Window parent for this component.
