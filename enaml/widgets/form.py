#------------------------------------------------------------------------------
#  Copyright (c) 2011, Enthought, Inc.
#  All rights reserved.
#------------------------------------------------------------------------------
from traits.api import Instance, Str

from casuarius import ConstraintVariable

from .layout.layout_helpers import align_v_center, horizontal, vertical
from .container import AbstractTkContainer, Container


class AbstractTkForm(AbstractTkContainer):
    """ The abstract toolkit Form interface.

    """
    pass


class Form(Container):
    """ A Container subclass that arranges child Components as a two
    column form.

    The left column is typically Labels (but this is not a requirement).
    The right are the actual widgets for data entry. The children should
    be in alternating label/widget order. If there are an odd number
    of children, the last child will span both columns.

    """
    #: The ConstraintVariable giving the midline along which the labels
    #: and widgets are aligned.
    midline = Instance(ConstraintVariable)
    def _midline_default(self):
        label = 'midline_{0}_{1:x}'.format(type(self).__name__, id(self))
        return ConstraintVariable(label)

    #: The strength for the form layout constraints.
    # FIXME: Use an Enum.
    layout_strength = Str('strong')
<<<<<<< HEAD

    def _midline_default(self):
        """ The factory method which creates the constraint variable
        instance for the 'midline' trait.

        """
        label = 'midline_{0}_{1:x}'.format(type(self).__name__, id(self))
        return ConstraintVariable(label)
=======
>>>>>>> 8e49b711

    def default_user_constraints(self):
        """ Overridden parent class method which returns an empty list.
        All constraints are supplied by 'container_constraints()'.

        """
        return []

    def container_constraints(self):
        """ Computes the current form constraints for the current
        children.

        """
        # FIXME: do something sensible when children are not visible.
        children = self.children
        labels = children[::2]
        widgets = children[1::2]

        n_labels = len(labels)
        n_widgets = len(widgets)

        if n_labels != n_widgets:
            if n_labels > n_widgets:
                odd_child = labels.pop()
            else:
                odd_child = widgets.pop()
        else:
            odd_child = None

        layout_strength = self.layout_strength
        constraints = []

        # Align the left side of each widget with the midline constraint
        # variable of the form.
        midline = self.midline
        for widget in widgets:
            cn = (widget.left == midline) | layout_strength
            constraints.append(cn)

        # Arrange each label/widget pair horizontally in the form
        left = self.left
        right = self.right
        for label, widget in zip(labels, widgets):
            constraints.extend([
                # FIXME: pick a better margin.
                horizontal(left, label, widget, right) | layout_strength,
                # FIXME: baselines would be much better.
                align_v_center(label, widget) | layout_strength,
            ])

        # Arrange the widgets vertically in the form
        if odd_child is not None:
            widget_args = [self.top] + widgets + [odd_child, self.bottom]
            constraints.append(vertical(*widget_args) | layout_strength)
        else:
            widget_args = [self.top] + widgets + [self.bottom]
            constraints.append(vertical(*widget_args) | layout_strength)

        # Finally, handle the horizontal constraints of the odd child.
        if odd_child is not None:
            cn = horizontal(left, odd_child, right) | layout_strength
            constraints.append(cn)

        return constraints
<|MERGE_RESOLUTION|>--- conflicted
+++ resolved
@@ -37,17 +37,6 @@
     #: The strength for the form layout constraints.
     # FIXME: Use an Enum.
     layout_strength = Str('strong')
-<<<<<<< HEAD
-
-    def _midline_default(self):
-        """ The factory method which creates the constraint variable
-        instance for the 'midline' trait.
-
-        """
-        label = 'midline_{0}_{1:x}'.format(type(self).__name__, id(self))
-        return ConstraintVariable(label)
-=======
->>>>>>> 8e49b711
 
     def default_user_constraints(self):
         """ Overridden parent class method which returns an empty list.
