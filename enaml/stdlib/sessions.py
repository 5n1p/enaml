--- conflicted
+++ resolved
@@ -55,23 +55,10 @@
     component : callable
         A callable which will return an Enaml view or iterable of views.
 
-<<<<<<< HEAD
     *args, **kwargs
         Optional positional and keyword arguments to pass to the callable
         when the session is created.
-=======
-def _view_handler(name, description):
-    """ Utility decorator that pre-fills session name and description
 
-    Parameters
-    ----------
-    name : string
-        An optional unique, human-friendly name.
->>>>>>> 6ac564a5
-    
-    description : string
-        An optional brief description of the session.
-   
     """
     fact = SessionFactory(
         name, description, ComponentSession, component, *args, **kwargs
@@ -79,10 +66,23 @@
     return fact
 
 
-<<<<<<< HEAD
 def view_factory(name=None, description=None):
     """ A decorator that creates a session factory from a function.
      
+    This can be used in the following ways:
+        
+        @view_factory
+        def view(...):
+            ...
+            return View(...)
+        
+        @view_factory('my-views', 'This is several view')
+        def views(...):
+            ...
+            return [View1(...), View2(...)]
+    
+        simple = view_factory(Main)
+    
     """
     def wrapper(func, _name, _descr):
         if _name is None:
@@ -98,69 +98,32 @@
     def _wrapper(func):
         return wrapper(func, name, description)
     return _wrapper
-=======
-def view_handler(*args, **kwargs):
-    """ Decorator that creates a handler factory for a view factory.
-    
-    This can be used either as::
-        
-        @view_handler
-        def view(...):
-            ...
-            return [View1(...), View2(...)]
-    
-    or for a component::
-    
-        handler = view_handler(Main)
-    
-    or::
-    
-        @view_handler('my-view', 'This is my view')
-        def view(...):
-            ...
-            return [View1(...), View2(...)]
-    
-    """
-    if len(args) == 1 and callable(args[0]):
-        component = args[0]
-        Session = ComponentSession(component)
-        handler_factory = Session.create_handler
-        return handler_factory
-    else:
-        return _view_handler(*args, **kwargs)
 
 
-def single_view_app(component, session_name, session_description, *args,
-        **kwargs):
-    """ Utility function which creates an application from a component
+def single_view_app(name, description, component, *args, **kwargs):
+    """ Utility function which creates an application from a component.
     
-    This is suitable for use in simple applications, particularly "traditional"
-    GUI applications running a single main view in a single process.
+    This is suitable for use in simple applications, particularly 
+    "traditional" GUI applications running a single main view in a 
+    single process.
     
     Parameters
     ----------
-    component : Enaml component
-        The component to wrap into a session
+    name : str
+        An ounique, human-friendly name.
+    
+    description : str
+        An brief description of the session.
+    
+    component : callable
+        A callable which returns a component or iterable of components.
 
-    name : string
-        An optional unique, human-friendly name.
-    
-    description : string
-        An optional brief description of the session.
-    
-    args : tuple
-        Optional positional arguments to be passed to the component by the
-        Session when opened.
-        
-    kwargs : dict
-        Optional keyword arguments to be passed to the component by the
-        Session when opened.
+    *args, **kwargs
+        Optional positional and keyword arguments to pass to the 
+        callable when the session is opened.
     
     """
-    from ..application import Application
-    handler = view_handler(component)
-    app = Application([handler(session_name, session_description, *args,
-        **kwargs)])
+    from enaml.application import Application
+    factory = component_session(name, description, component, *args, **kwargs)
+    app = Application([factory])
     return app
-    
->>>>>>> 6ac564a5
