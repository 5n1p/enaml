--- conflicted
+++ resolved
@@ -1,4 +1,3 @@
-<<<<<<< HEAD
 #------------------------------------------------------------------------------
 #  Copyright (c) 2011, Enthought, Inc.
 #  All rights reserved.
@@ -93,8 +92,24 @@
         return int(value)
 
 
+class LongConverter(BaseStringConverter):
+    """ Convert an long integer value to a string and back.
+
+    """
+    def from_component(self, value):
+        return long(value)
+
+
 class FloatConverter(BaseStringConverter):
     """ Convert a float value to a string and back.
+
+    """
+    def from_component(self, value):
+        return float(value)
+
+
+class ComplexConverter(BaseStringConverter):
+    """ Convert a complex value to a string and back.
 
     """
     def from_component(self, value):
@@ -173,216 +188,3 @@
 
         """
         return datetime.datetime.strptime(value, self.format_string)
-
-=======
-#------------------------------------------------------------------------------
-#  Copyright (c) 2011, Enthought, Inc.
-#  All rights reserved.
-#------------------------------------------------------------------------------
-import datetime
-import math
-
-from abc import ABCMeta, abstractmethod
-
-
-class Converter(object):
-    """ Map values from an Enaml component to userspace models, and vice versa.
-
-    Converters can be used to translate a values between the userspace models
-    and the Enaml components or toolkit widgets. For example, a Converter can
-    can be used to synchronize a Field's value with an integer attribute.
-
-    Enaml provides several base Converters to be used with components like the
-    Slider and Field. Custom converters can be created by subclassing and
-    implementing the :meth:`to_component` and `from_component` methods.
-
-    .. note:: To avoid race conditions and had to find bugs please ensure that
-        'to_component' and 'from_component' are inverse functions. Thus the
-        following expression is always valid::
-
-            value == Converter.from_component(Converter.to_component(value))
-
-    """
-
-    __metaclass__ = ABCMeta
-
-    @abstractmethod
-    def to_component(self, value):
-        """ Convert a value to be used by the Enaml component.
-
-        """
-        return NotImplemented
-
-    @abstractmethod
-    def from_component(self, value):
-        """ Convert from the Enaml component to userspace models.
-
-        """
-        return NotImplemented
-
-class PassThroughConverter(Converter):
-    """ A simple pass throught converter.
-
-    The converter just passes the values throught without acting uppon them.
-
-    """
-    def to_component(self, value):
-        return value
-
-    def from_component(self,value):
-        return value
-
-class BaseStringConverter(Converter):
-    """ A simple abstract Converter that converts a userspace value to a string.
-
-    The converter is an abstract class that defines only the to_component
-    method. Subclasses need to implement the from_component method in order
-    to have a fully functional Converter. Converters subclassing the
-    :class:`BaseStringConverter` are suitable for use in Enaml Field
-    components.
-
-    """
-    def to_component(self, value):
-        return str(value)
-
-
-class StringConverter(BaseStringConverter):
-    """ A simple Converter that converts a userspace value to a string and back.
-
-    .. note:: The class methods are only symmetric when the userspace value
-        is a string. For other types a custom `from_component` method is needed.
-
-    """
-    def from_component(self, value):
-        return str(value)
-
-
-class IntConverter(BaseStringConverter):
-    """ Convert an integer value to a string and back.
-
-    """
-    def from_component(self, value):
-        return int(value)
-
-class LongConverter(BaseStringConverter):
-    """ Convert an long integer value to a string and back.
-
-    """
-    def from_component(self, value):
-        return long(value)
-
-class FloatConverter(BaseStringConverter):
-    """ Convert a float value to a string and back.
-
-    """
-    def from_component(self, value):
-        return float(value)
-
-class ComplexConverter(BaseStringConverter):
-    """ Convert a complex value to a string and back.
-
-    """
-    def from_component(self, value):
-        return float(value)
-
-class HexConverter(BaseStringConverter):
-    """ Convert between a string and a base-16 integer.
-
-    """
-    def to_component(self, value):
-        return hex(value)
-
-    def from_component(self, value):
-        return int(value, 16)
-
-
-class OctalConverter(BaseStringConverter):
-    """ Convert from a widget to a base-8 integer, and back to an octal string.
-
-    """
-    def to_component(self, value):
-        return oct(value)
-
-    def from_component(self, value):
-        return int(value, 8)
-
-
-class SliderRangeConverter(Converter):
-    """ Map a slider's value onto an interval other than (0.0, 1.0).
-
-    """
-    def __init__(self, low, high):
-        self.low = low
-        self.high = high
-
-    def to_component(self, value):
-        low = self.low
-        return (value - low) / float(self.high - low)
-
-    def from_component(self, value):
-        low = self.low
-        return float(value * (self.high - low) + low)
-
-
-class SliderLogConverter(Converter):
-    """ Map the slider's range to a log scale.
-
-    """
-    def to_component(self, value):
-        return math.log10(value)
-
-    def from_component(self, value):
-        return 10 ** value
-
-
-class DateConverter(Converter):
-    """ Convert between dates and strings.
-
-    """
-    def __init__(self, format_string='%Y-%m-%d'):
-        """ Default the date format YYYY-MM-DD.
-
-        """
-        self.format_string = format_string
-
-    def to_component(self, value):
-        """ Convert from a date to a string.
-
-        """
-        return value.strftime(self.format_string)
-
-    def from_component(self, value):
-        """ Convert from a string to a date.
-
-        """
-        return datetime.datetime.strptime(value, self.format_string).date()
-
-
-class DateTimeConverter(Converter):
-    """ Convert between datetime objects and strings.
-
-    """
-    def __init__(self, format_string='%Y-%m-%dT%H:%M:%S'):
-        """ Default to the ISO 8601 date and time format.
-
-        Example
-        -------
-        >>> format_string = '%Y-%m-%dT%H:%M:%S'
-        >>> datetime.datetime(2000, 02, 20, 14, 41).strftime(format_string)
-        '2000-02-20T14:41:00'
-
-        """
-        self.format_string = format_string
-
-    def to_component(self, value):
-        """ Convert from a datetime to a string.
-
-        """
-        return value.strftime(self.format_string)
-
-    def from_component(self, value):
-        """ Convert from a string to a datetime.
-
-        """
-        return datetime.datetime.strptime(value, self.format_string)
->>>>>>> 5ab4e5ca
